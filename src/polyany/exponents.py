import numpy as np


<<<<<<< HEAD
def domain_expansion(
    exponents: np.ndarray, coefficients: np.ndarray, expanded_n_vars: int
) -> tuple[np.ndarray, np.ndarray]:
    exponents = exponents.copy()
    coefficients = coefficients.copy()
    extra_vars = expanded_n_vars - exponents.shape[1]

    if extra_vars > 0:
        exponents = np.hstack(
            (
                exponents,
                np.zeros(shape=(len(exponents), extra_vars), dtype=np.int16),
            )
        )

    return exponents, coefficients


def get_full_exponents(n_vars: int, degree: int) -> np.ndarray:
    count = math.comb(n_vars + degree, degree)
    dtype = np.int16 if n_vars == 1 else (np.int16, n_vars)

    return np.fromiter(
        _full_exponents_generator(n_vars, degree), dtype=dtype, count=count
    ).reshape(-1, n_vars)


def _full_exponents_generator(
    n_vars: int,
    degree: int,
    var_index: int = 0,
    current_exponents: list[int] | None = None,
    remaining_degree: int | None = None,
) -> Generator[tuple[int, ...] | int]:
    if current_exponents is None:
        current_exponents = [0] * n_vars
    if remaining_degree is None:
        remaining_degree = degree

    if var_index == n_vars:
        if n_vars == 1:
            yield current_exponents[0]
        else:
            yield tuple(current_exponents)
        return
=======
def get_quadratic_exponents(n_vars: int) -> np.ndarray:
    eye = np.eye(n_vars, dtype=np.int16)
    i, j = np.triu_indices(n_vars)
>>>>>>> b6dd646e

    return eye[i] + eye[j]<|MERGE_RESOLUTION|>--- conflicted
+++ resolved
@@ -1,56 +1,8 @@
 import numpy as np
 
 
-<<<<<<< HEAD
-def domain_expansion(
-    exponents: np.ndarray, coefficients: np.ndarray, expanded_n_vars: int
-) -> tuple[np.ndarray, np.ndarray]:
-    exponents = exponents.copy()
-    coefficients = coefficients.copy()
-    extra_vars = expanded_n_vars - exponents.shape[1]
-
-    if extra_vars > 0:
-        exponents = np.hstack(
-            (
-                exponents,
-                np.zeros(shape=(len(exponents), extra_vars), dtype=np.int16),
-            )
-        )
-
-    return exponents, coefficients
-
-
-def get_full_exponents(n_vars: int, degree: int) -> np.ndarray:
-    count = math.comb(n_vars + degree, degree)
-    dtype = np.int16 if n_vars == 1 else (np.int16, n_vars)
-
-    return np.fromiter(
-        _full_exponents_generator(n_vars, degree), dtype=dtype, count=count
-    ).reshape(-1, n_vars)
-
-
-def _full_exponents_generator(
-    n_vars: int,
-    degree: int,
-    var_index: int = 0,
-    current_exponents: list[int] | None = None,
-    remaining_degree: int | None = None,
-) -> Generator[tuple[int, ...] | int]:
-    if current_exponents is None:
-        current_exponents = [0] * n_vars
-    if remaining_degree is None:
-        remaining_degree = degree
-
-    if var_index == n_vars:
-        if n_vars == 1:
-            yield current_exponents[0]
-        else:
-            yield tuple(current_exponents)
-        return
-=======
 def get_quadratic_exponents(n_vars: int) -> np.ndarray:
     eye = np.eye(n_vars, dtype=np.int16)
     i, j = np.triu_indices(n_vars)
->>>>>>> b6dd646e
 
     return eye[i] + eye[j]