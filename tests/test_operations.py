--- conflicted
+++ resolved
@@ -320,7 +320,12 @@
     assert np.array_equal(pruned.coefficients, expected_coefficients)
 
 
-<<<<<<< HEAD
+def test_polynomial_prune_all_zero_coefficients():
+    poly = Polynomial.univariate([0, 0, 0])
+
+    assert poly.prune() == Polynomial.zeros(1)
+
+
 @pytest.mark.parametrize(
     "var_index,expected_exponents,expected_coefficients",
     [
@@ -373,10 +378,4 @@
 )
 def test_polynomial_partial_exceptions(var_index, expected_exception):
     with pytest.raises(expected_exception):
-        Polynomial.univariate([1, 2, 3]).partial(var_index)
-=======
-def test_polynomial_prune_all_zero_coefficients():
-    poly = Polynomial.univariate([0, 0, 0])
-
-    assert poly.prune() == Polynomial.zeros(1)
->>>>>>> ebbdd827
+        Polynomial.univariate([1, 2, 3]).partial(var_index)